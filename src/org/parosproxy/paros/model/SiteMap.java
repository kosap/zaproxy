/*
 *
 * Paros and its related class files.
 * 
 * Paros is an HTTP/HTTPS proxy for assessing web application security.
 * Copyright (C) 2003-2004 Chinotec Technologies Company
 * 
 * This program is free software; you can redistribute it and/or
 * modify it under the terms of the Clarified Artistic License
 * as published by the Free Software Foundation.
 * 
 * This program is distributed in the hope that it will be useful,
 * but WITHOUT ANY WARRANTY; without even the implied warranty of
 * MERCHANTABILITY or FITNESS FOR A PARTICULAR PURPOSE.  See the
 * Clarified Artistic License for more details.
 * 
 * You should have received a copy of the Clarified Artistic License
 * along with this program; if not, write to the Free Software
 * Foundation, Inc., 59 Temple Place - Suite 330, Boston, MA  02111-1307, USA.
 */
// ZAP: 2011/09/19 Handle multipart node name
// ZAP: 2011/12/04 Support deleting alerts
// ZAP: 2012/02/11 Re-ordered icons, added spider icon and notify via SiteMap
// ZAP: 2012/03/03 Moved popups to stdmenus extension
// ZAP: 2012/03/11 Issue 280: Escape URLs in sites tree
// ZAP: 2012/03/15 Changed the methods getQueryParamString and createReference to 
//      use the class StringBuilder instead of StringBuffer 
// ZAP: 2012/07/03 Issue 320: AScan can miss subtrees if invoked via the API
// ZAP: 2012/07/29 Issue 43: Added support for Scope

package org.parosproxy.paros.model;

import java.sql.SQLException;
import java.util.HashMap;
import java.util.Iterator;
import java.util.Map;
import java.util.SortedSet;
import java.util.StringTokenizer;
import java.util.TreeSet;
import java.util.regex.Pattern;

import javax.swing.tree.DefaultTreeModel;
import javax.swing.tree.TreeNode;

import org.apache.commons.httpclient.URI;
import org.apache.commons.httpclient.URIException;
import org.apache.log4j.Logger;
import org.parosproxy.paros.Constant;
import org.parosproxy.paros.network.HttpHeader;
import org.parosproxy.paros.network.HttpMalformedHeaderException;
import org.parosproxy.paros.network.HttpMessage;
import org.parosproxy.paros.network.HttpRequestHeader;
import org.parosproxy.paros.network.HttpStatusCode;

public class SiteMap extends DefaultTreeModel {

	private static final long serialVersionUID = 2311091007687218751L;
	private static Pattern staticPatternParam = Pattern.compile("&", Pattern.CASE_INSENSITIVE);
	
	private static Map<Integer, SiteNode> hrefMap = new HashMap<Integer, SiteNode>();

	private Model model = null;

    // ZAP: Added log
    private static Logger log = Logger.getLogger(SiteMap.class);
    
    public static SiteMap createTree(Model model) {
        SiteNode root = new SiteNode(null, -1, Constant.messages.getString("tab.sites"));
        hrefMap = new HashMap<Integer, SiteNode>();
        return new SiteMap(root, model);        
    }
    
    public SiteMap(SiteNode root, Model model) {        
        super(root);
        this.model = model;
    }

    /**
     * Return the a HttpMessage of the same type under the tree path.
     * @param msg
     * @return	null = not found
     */
    public synchronized HttpMessage pollPath(HttpMessage msg) {
        SiteNode resultNode = null;
        URI uri = msg.getRequestHeader().getURI();
        
        String scheme = null;
        String host = null;
        String path = null;
        int port = 80;
        SiteNode parent = (SiteNode) getRoot();
        StringTokenizer tokenizer = null;
        String folder = "";
        
        try {
            
            scheme = uri.getScheme();
            host = scheme + "://" + uri.getHost();
            port = uri.getPort();
            if (port != -1) {
                host = host + ":" + port;
            }
            
            // no host yet
            parent = findChild(parent, host);
            if (parent == null) {
                return null;
        	}
            
            path = uri.getPath();
            if (path == null) {
                path = "";
            }
                        
            tokenizer = new StringTokenizer(path, "/");
            while (tokenizer.hasMoreTokens()) {
                
                folder = tokenizer.nextToken();
                if (folder != null && !folder.equals("")) {
                    if (tokenizer.countTokens() == 0) {
                        String leafName = getLeafName(folder, msg);
                        resultNode = findChild(parent, leafName);
                    } else {
                        parent = findChild(parent, folder);
                        if (parent == null)
                            return null;
                    }
                    
                }
                
            }
        } catch (URIException e) {
            // ZAP: Added error
            log.error(e.getMessage(), e);
        }
        
        if (resultNode == null) {
            return null;
        }
        
        HttpMessage nodeMsg = null;
        try {
            nodeMsg = resultNode.getHistoryReference().getHttpMessage();
        } catch (Exception e) {
            // ZAP: Added error
            log.error(e.getMessage(), e);
        }
        return nodeMsg;
    }
    
    public synchronized SiteNode findNode(HttpMessage msg) {
    	if (msg == null || msg.getRequestHeader() == null) {
    		return null;
    	}
        SiteNode resultNode = null;
        URI uri = msg.getRequestHeader().getURI();
        
        String scheme = null;
        String host = null;
        String path = null;
        int port = 80;
        SiteNode parent = (SiteNode) getRoot();
        StringTokenizer tokenizer = null;
        String folder = "";
        
        try {
            
            scheme = uri.getScheme();
            host = scheme + "://" + uri.getHost();
            port = uri.getPort();
            if (port != -1) {
                host = host + ":" + port;
            }
            
            // no host yet
            parent = findChild(parent, host);
            if (parent == null) {
                return null;
        	}
            
            path = uri.getPath();
            if (path == null) {
                path = "";
            }
                        
            tokenizer = new StringTokenizer(path, "/");
            while (tokenizer.hasMoreTokens()) {
                
                folder = tokenizer.nextToken();
                if (folder != null && !folder.equals("")) {
                    if (tokenizer.countTokens() == 0) {
                        String leafName = getLeafName(folder, msg);
                        resultNode = findChild(parent, leafName);
                    } else {
                        parent = findChild(parent, folder);
                        if (parent == null)
                            return null;
                    }
                    
                }
                
            }
        } catch (URIException e) {
            log.error(e.getMessage(), e);
        }
        
        return resultNode;
    }

    public synchronized SiteNode findNode(URI uri) {
    	return this.findNode(uri, "GET");
    }
    
    public synchronized SiteNode findNode(URI uri, String method) {
        SiteNode resultNode = null;
        
        String scheme = null;
        String host = null;
        String path = null;
        int port = 80;
        StringTokenizer tokenizer = null;
        String folder = "";
        
        try {
            
            scheme = uri.getScheme();
            host = scheme + "://" + uri.getHost();
            port = uri.getPort();
            if (port != -1) {
                host = host + ":" + port;
            }
            
            // no host yet
            resultNode = findChild((SiteNode) getRoot(), host);
            if (resultNode == null) {
                return null;
        	}
            
            path = uri.getPath();
            if (path == null) {
                path = "";
            }
                        
            tokenizer = new StringTokenizer(path, "/");
            while (tokenizer.hasMoreTokens()) {
                
                folder = tokenizer.nextToken();
                if (folder != null && !folder.equals("")) {
                    if (tokenizer.countTokens() == 0) {
                        String leafName = getLeafName(folder, uri, method);
                        resultNode = findChild(resultNode, leafName);
                    } else {
                    	resultNode = findChild(resultNode, folder);
                        if (resultNode == null) {
                            return null;
                        }
                    }
                    
                }
                
            }
        } catch (URIException e) {
            log.error(e.getMessage(), e);
        }
        
        return resultNode;
    }

    /**
     * Add the HistoryReference into the SiteMap.
     * This method will rely on reading message from the History table.
     * @param ref
     */
    public synchronized SiteNode addPath(HistoryReference ref) {

        HttpMessage msg = null;
        try {
            msg = ref.getHttpMessage();
        } catch (Exception e) {
            // ZAP: Added error
            log.error(e.getMessage(), e);
            return null;
        }
        
        return addPath(ref, msg);
    }
    
    /**
     * Add the HistoryReference with the corresponding HttpMessage into the SiteMap.
     * This method saves the msg to be read from the reference table.  Use 
     * this method if the HttpMessage is known.
     * @param msg
     * @return 
     */
    public synchronized SiteNode addPath(HistoryReference ref, HttpMessage msg) {
        
        URI uri = msg.getRequestHeader().getURI();
        log.debug("addPath " + uri.toString());
        
        String scheme = null;
        String host = null;
        String path = null;
        int port = 80;
        SiteNode parent = (SiteNode) getRoot();
        SiteNode leaf = null;
        StringTokenizer tokenizer = null;
        String folder = "";
        
        try {
            
            scheme = uri.getScheme();
            host = scheme + "://" + uri.getHost();
            port = uri.getPort();
            if (port != -1) {
                host = host + ":" + port;
            }
            
            // add host
            parent = findAndAddChild(parent, host, ref, msg);
            path = uri.getPath();
            
            if (path == null) {
                path = "";
            }
                        
            tokenizer = new StringTokenizer(path, "/");
            while (tokenizer.hasMoreTokens()) {
                
                folder = tokenizer.nextToken();
                if (folder != null && !folder.equals("")) {
                    if (tokenizer.countTokens() == 0) {
                        // leaf - path name
                        leaf = findAndAddLeaf(parent, folder, ref, msg);
                        ref.setSiteNode(leaf);
                    } else {
                        parent = findAndAddChild(parent, folder, ref, msg);
                    }
                }
            }
            if (leaf == null) {
            	// No leaf found, which means the parent was really the leaf
            	// The parent will have been added with a 'blank' href, so replace it with the real one
            	parent.setHistoryReference(ref);
            	leaf = parent;
            }
            
        } catch (Exception e) {
            // ZAP: Added error
            log.error("Exception adding " + uri.toString() + " " + e.getMessage(), e);
        }
        
        if (hrefMap.get(ref.getHistoryId()) == null) {
            hrefMap.put(ref.getHistoryId(), leaf);
        }

        return leaf;
    }
    
    private SiteNode findAndAddChild(SiteNode parent, String nodeName, HistoryReference baseRef, HttpMessage baseMsg) throws URIException, HttpMalformedHeaderException, NullPointerException, SQLException {
    	// ZAP: Added debug
    	log.debug("findAndAddChild " + parent.getNodeName() + " / " + nodeName);    	
        SiteNode result = findChild(parent, nodeName);
        if (result == null) {
        	SiteNode newNode =null;
        	if(baseRef.getHistoryType() == 10){
                newNode = new SiteNode(this, baseRef.getHistoryType(), nodeName, baseRef.getIconURL(), baseRef.getClearIfManual());
        	} else {
        		newNode = new SiteNode(this, baseRef.getHistoryType(), nodeName);
        	}
<<<<<<< HEAD
=======
            
>>>>>>> dabd39b3
            int pos = parent.getChildCount();
            for (int i=0; i< parent.getChildCount(); i++) {
            	if (((SiteNode)parent.getChildAt(i)).isParentOf(nodeName)) {
                    pos = i;
                    break;
                }
            }
            insertNodeInto(newNode, parent, pos);

            result = newNode;
            result.setHistoryReference(createReference(result, baseRef, baseMsg));

            // Check if its in or out of scope - has to be done after the node is entered into the tree
            newNode.setIncludedInScope(model.getSession().isIncludedInScope(newNode), true);
            newNode.setExcludedFromScope(model.getSession().isExcludedFromScope(newNode), true);
            hrefMap.put(result.getHistoryReference().getHistoryId(), result);
            
        }
        // ZAP: Cope with getSiteNode() returning null
        if (baseRef.getSiteNode() == null) {
        	baseRef.setSiteNode(result);
        }
        return result;
    }
    
    private SiteNode findChild(SiteNode parent, String nodeName) {
    	// ZAP: Added debug
    	log.debug("findChild " + parent.getNodeName() + " / " + nodeName);
    	
        for (int i=0; i<parent.getChildCount(); i++) {
            SiteNode child = (SiteNode) parent.getChildAt(i);
            if (child.getNodeName().equals(nodeName)) {
                return child;
            }
        }
        return null;
    }
    
    private SiteNode findAndAddLeaf(SiteNode parent, String nodeName, HistoryReference ref, HttpMessage msg) {
    	// ZAP: Added debug
    	log.debug("findAndAddLeaf " + parent.getNodeName() + " / " + nodeName);    	

        String leafName = getLeafName(nodeName, msg);
        SiteNode node = findChild(parent, leafName);
        if (node == null) {
        	if(ref.getHistoryType() == 10){
        		node = new SiteNode(this, ref.getHistoryType(), leafName, ref.getIconURL(), ref.getClearIfManual());
        	} else {
        		node = new SiteNode(this, ref.getHistoryType(), leafName);
        	}
            node.setHistoryReference(ref);
            
            hrefMap.put(ref.getHistoryId(), node);
            
            int pos = parent.getChildCount();
            for (int i=0; i< parent.getChildCount(); i++) {
            	if (((SiteNode)parent.getChildAt(i)).isParentOf(nodeName)) {
                    pos = i;
                    break;
                }
            }
            // ZAP: cope with getSiteNode() returning null
            if (ref.getSiteNode() == null) {
            	ref.setSiteNode(node);
            }

            insertNodeInto(node, parent, pos);
            
            // Check if its in or out of scope - has to be done after the node is entered into the tree
            node.setIncludedInScope(model.getSession().isIncludedInScope(node), true);
            node.setExcludedFromScope(model.getSession().isExcludedFromScope(node), true);
        } else {
           
            // do not replace if
            // - use local copy (304). only use if 200

            if (msg.getResponseHeader().getStatusCode() == HttpStatusCode.OK) {
                // replace node HistoryReference to this new child if this is a spidered record.
                node.setHistoryReference(ref);
                ref.setSiteNode(node);
            } else {
                node.getPastHistoryReference().add(ref);
                ref.setSiteNode(node);
            }
            hrefMap.put(ref.getHistoryId(), node);
        }
        return node;
    }
    
    private String getLeafName(String nodeName, HttpMessage msg) {
        // add \u007f to make GET/POST node appear at the end.
        //String leafName = "\u007f" + msg.getRequestHeader().getMethod()+":"+nodeName;
        String leafName = msg.getRequestHeader().getMethod()+":"+nodeName;
        
        String query = "";

        try {
            query = msg.getRequestHeader().getURI().getQuery();
        } catch (URIException e) {
            // ZAP: Added error
            log.error(e.getMessage(), e);
        }
        if (query == null) {
            query = "";
        }
        leafName = leafName + getQueryParamString(msg.getParamNameSet(query));
        
        // also handle POST method query in body
        query = "";
        if (msg.getRequestHeader().getMethod().equalsIgnoreCase(HttpRequestHeader.POST)) {
        	String contentType = msg.getRequestHeader().getHeader(HttpHeader.CONTENT_TYPE);
        	if (contentType != null && contentType.startsWith("multipart/form-data")) {
        		leafName = leafName + "(multipart/form-data)";
        	} else {
        		query = msg.getRequestBody().toString();
        		leafName = leafName + getQueryParamString(msg.getParamNameSet(query));
        	}
        }
        
        return leafName;
        
    }
    
    private String getLeafName(String nodeName, URI uri, String method) {
        String leafName;
        
        if (method != null) {
        	leafName = method + ":" + nodeName;
        } else {
        	leafName = nodeName;
        }
        
        String query = "";

        try {
            query = uri.getQuery();
        } catch (URIException e) {
            // ZAP: Added error
            log.error(e.getMessage(), e);
        }
        if (query == null) {
            query = "";
        }
        leafName = leafName + getQueryParamString(getParamNameSet(query));
        /*
        // also handle POST method query in body
        query = "";
        if (msg.getRequestHeader().getMethod().equalsIgnoreCase(HttpRequestHeader.POST)) {
            query = msg.getRequestBody().toString();
            leafName = leafName + getQueryParamString(getParamNameSet(query));
        }
        */
        return leafName;
        
    }
    
	private TreeSet<String> getParamNameSet(String params) {
	    TreeSet<String> set = new TreeSet<String>();
	    String[] keyValue = staticPatternParam.split(params);
		String key = null;
		int pos = 0;
		for (int i=0; i<keyValue.length; i++) {
			key = null;
			pos = keyValue[i].indexOf('=');
			try {
				if (pos > 0) {
					// param found
					key = keyValue[i].substring(0,pos);

					//!!! note: this means param not separated by & and = is not parsed
				} else {
					key = keyValue[i];
				}
				
				if (key != null) {
					set.add(key);
				}
			} catch (Exception e) {
				// ZAP: log error
				log.error(e.getMessage(), e);
			}
		}
		
		return set;
	}

    
    private String getQueryParamString(SortedSet<String> querySet) {
    	StringBuilder sb = new StringBuilder();
        Iterator<String> iterator = querySet.iterator();
        for (int i=0; iterator.hasNext(); i++) {
            String name = iterator.next();
            if (name == null) {
                continue;
            }
            if (i > 0) {
                sb.append(',');
            }
            if (name.length() > 40) {
            	// Truncate
            	name = name.substring(0, 40);
            }
            sb.append(name);
        }

        String result = "";
        if (sb.length()>0) {
        	result = sb.insert(0, '(').append(')').toString();
        } 
        
        return result;
    }
    
    private HistoryReference createReference(SiteNode node, HistoryReference baseRef, HttpMessage base) throws HttpMalformedHeaderException, SQLException, URIException, NullPointerException {
        TreeNode[] path = node.getPath();
        StringBuilder sb = new StringBuilder();
        String nodeName;
        for (int i=1; i<path.length; i++) {
        	// ZAP Cope with error counts in the node names
        	nodeName = ((SiteNode)path[i]).getNodeName();
            sb.append(nodeName);
            if (i<path.length-1) {
                sb.append('/');
            }
        }
        HttpMessage newMsg = base.cloneRequest();
        
        // ZAP: Prevents a possible URIException, because the passed string is not escaped.
		URI uri = new URI(sb.toString(), false);
        newMsg.getRequestHeader().setURI(uri);
        newMsg.getRequestHeader().setMethod(HttpRequestHeader.GET);
        newMsg.getRequestBody().setBody("");
        newMsg.getRequestHeader().setContentLength(0);
        
		//HistoryReference historyRef = new HistoryReference(model.getSession(), baseRef.getHistoryType(), newMsg);
		HistoryReference historyRef = new HistoryReference(model.getSession(), HistoryReference.TYPE_TEMPORARY, newMsg);
		
        return historyRef;
    }

    public SiteNode getSiteNode (int href) {
    	return hrefMap.get(href);
    }
}
<|MERGE_RESOLUTION|>--- conflicted
+++ resolved
@@ -1,617 +1,614 @@
-/*
- *
- * Paros and its related class files.
- * 
- * Paros is an HTTP/HTTPS proxy for assessing web application security.
- * Copyright (C) 2003-2004 Chinotec Technologies Company
- * 
- * This program is free software; you can redistribute it and/or
- * modify it under the terms of the Clarified Artistic License
- * as published by the Free Software Foundation.
- * 
- * This program is distributed in the hope that it will be useful,
- * but WITHOUT ANY WARRANTY; without even the implied warranty of
- * MERCHANTABILITY or FITNESS FOR A PARTICULAR PURPOSE.  See the
- * Clarified Artistic License for more details.
- * 
- * You should have received a copy of the Clarified Artistic License
- * along with this program; if not, write to the Free Software
- * Foundation, Inc., 59 Temple Place - Suite 330, Boston, MA  02111-1307, USA.
- */
-// ZAP: 2011/09/19 Handle multipart node name
-// ZAP: 2011/12/04 Support deleting alerts
-// ZAP: 2012/02/11 Re-ordered icons, added spider icon and notify via SiteMap
-// ZAP: 2012/03/03 Moved popups to stdmenus extension
-// ZAP: 2012/03/11 Issue 280: Escape URLs in sites tree
-// ZAP: 2012/03/15 Changed the methods getQueryParamString and createReference to 
-//      use the class StringBuilder instead of StringBuffer 
-// ZAP: 2012/07/03 Issue 320: AScan can miss subtrees if invoked via the API
-// ZAP: 2012/07/29 Issue 43: Added support for Scope
-
-package org.parosproxy.paros.model;
-
-import java.sql.SQLException;
-import java.util.HashMap;
-import java.util.Iterator;
-import java.util.Map;
-import java.util.SortedSet;
-import java.util.StringTokenizer;
-import java.util.TreeSet;
-import java.util.regex.Pattern;
-
-import javax.swing.tree.DefaultTreeModel;
-import javax.swing.tree.TreeNode;
-
-import org.apache.commons.httpclient.URI;
-import org.apache.commons.httpclient.URIException;
-import org.apache.log4j.Logger;
-import org.parosproxy.paros.Constant;
-import org.parosproxy.paros.network.HttpHeader;
-import org.parosproxy.paros.network.HttpMalformedHeaderException;
-import org.parosproxy.paros.network.HttpMessage;
-import org.parosproxy.paros.network.HttpRequestHeader;
-import org.parosproxy.paros.network.HttpStatusCode;
-
-public class SiteMap extends DefaultTreeModel {
-
-	private static final long serialVersionUID = 2311091007687218751L;
-	private static Pattern staticPatternParam = Pattern.compile("&", Pattern.CASE_INSENSITIVE);
-	
-	private static Map<Integer, SiteNode> hrefMap = new HashMap<Integer, SiteNode>();
-
-	private Model model = null;
-
-    // ZAP: Added log
-    private static Logger log = Logger.getLogger(SiteMap.class);
-    
-    public static SiteMap createTree(Model model) {
-        SiteNode root = new SiteNode(null, -1, Constant.messages.getString("tab.sites"));
-        hrefMap = new HashMap<Integer, SiteNode>();
-        return new SiteMap(root, model);        
-    }
-    
-    public SiteMap(SiteNode root, Model model) {        
-        super(root);
-        this.model = model;
-    }
-
-    /**
-     * Return the a HttpMessage of the same type under the tree path.
-     * @param msg
-     * @return	null = not found
-     */
-    public synchronized HttpMessage pollPath(HttpMessage msg) {
-        SiteNode resultNode = null;
-        URI uri = msg.getRequestHeader().getURI();
-        
-        String scheme = null;
-        String host = null;
-        String path = null;
-        int port = 80;
-        SiteNode parent = (SiteNode) getRoot();
-        StringTokenizer tokenizer = null;
-        String folder = "";
-        
-        try {
-            
-            scheme = uri.getScheme();
-            host = scheme + "://" + uri.getHost();
-            port = uri.getPort();
-            if (port != -1) {
-                host = host + ":" + port;
-            }
-            
-            // no host yet
-            parent = findChild(parent, host);
-            if (parent == null) {
-                return null;
-        	}
-            
-            path = uri.getPath();
-            if (path == null) {
-                path = "";
-            }
-                        
-            tokenizer = new StringTokenizer(path, "/");
-            while (tokenizer.hasMoreTokens()) {
-                
-                folder = tokenizer.nextToken();
-                if (folder != null && !folder.equals("")) {
-                    if (tokenizer.countTokens() == 0) {
-                        String leafName = getLeafName(folder, msg);
-                        resultNode = findChild(parent, leafName);
-                    } else {
-                        parent = findChild(parent, folder);
-                        if (parent == null)
-                            return null;
-                    }
-                    
-                }
-                
-            }
-        } catch (URIException e) {
-            // ZAP: Added error
-            log.error(e.getMessage(), e);
-        }
-        
-        if (resultNode == null) {
-            return null;
-        }
-        
-        HttpMessage nodeMsg = null;
-        try {
-            nodeMsg = resultNode.getHistoryReference().getHttpMessage();
-        } catch (Exception e) {
-            // ZAP: Added error
-            log.error(e.getMessage(), e);
-        }
-        return nodeMsg;
-    }
-    
-    public synchronized SiteNode findNode(HttpMessage msg) {
-    	if (msg == null || msg.getRequestHeader() == null) {
-    		return null;
-    	}
-        SiteNode resultNode = null;
-        URI uri = msg.getRequestHeader().getURI();
-        
-        String scheme = null;
-        String host = null;
-        String path = null;
-        int port = 80;
-        SiteNode parent = (SiteNode) getRoot();
-        StringTokenizer tokenizer = null;
-        String folder = "";
-        
-        try {
-            
-            scheme = uri.getScheme();
-            host = scheme + "://" + uri.getHost();
-            port = uri.getPort();
-            if (port != -1) {
-                host = host + ":" + port;
-            }
-            
-            // no host yet
-            parent = findChild(parent, host);
-            if (parent == null) {
-                return null;
-        	}
-            
-            path = uri.getPath();
-            if (path == null) {
-                path = "";
-            }
-                        
-            tokenizer = new StringTokenizer(path, "/");
-            while (tokenizer.hasMoreTokens()) {
-                
-                folder = tokenizer.nextToken();
-                if (folder != null && !folder.equals("")) {
-                    if (tokenizer.countTokens() == 0) {
-                        String leafName = getLeafName(folder, msg);
-                        resultNode = findChild(parent, leafName);
-                    } else {
-                        parent = findChild(parent, folder);
-                        if (parent == null)
-                            return null;
-                    }
-                    
-                }
-                
-            }
-        } catch (URIException e) {
-            log.error(e.getMessage(), e);
-        }
-        
-        return resultNode;
-    }
-
-    public synchronized SiteNode findNode(URI uri) {
-    	return this.findNode(uri, "GET");
-    }
-    
-    public synchronized SiteNode findNode(URI uri, String method) {
-        SiteNode resultNode = null;
-        
-        String scheme = null;
-        String host = null;
-        String path = null;
-        int port = 80;
-        StringTokenizer tokenizer = null;
-        String folder = "";
-        
-        try {
-            
-            scheme = uri.getScheme();
-            host = scheme + "://" + uri.getHost();
-            port = uri.getPort();
-            if (port != -1) {
-                host = host + ":" + port;
-            }
-            
-            // no host yet
-            resultNode = findChild((SiteNode) getRoot(), host);
-            if (resultNode == null) {
-                return null;
-        	}
-            
-            path = uri.getPath();
-            if (path == null) {
-                path = "";
-            }
-                        
-            tokenizer = new StringTokenizer(path, "/");
-            while (tokenizer.hasMoreTokens()) {
-                
-                folder = tokenizer.nextToken();
-                if (folder != null && !folder.equals("")) {
-                    if (tokenizer.countTokens() == 0) {
-                        String leafName = getLeafName(folder, uri, method);
-                        resultNode = findChild(resultNode, leafName);
-                    } else {
-                    	resultNode = findChild(resultNode, folder);
-                        if (resultNode == null) {
-                            return null;
-                        }
-                    }
-                    
-                }
-                
-            }
-        } catch (URIException e) {
-            log.error(e.getMessage(), e);
-        }
-        
-        return resultNode;
-    }
-
-    /**
-     * Add the HistoryReference into the SiteMap.
-     * This method will rely on reading message from the History table.
-     * @param ref
-     */
-    public synchronized SiteNode addPath(HistoryReference ref) {
-
-        HttpMessage msg = null;
-        try {
-            msg = ref.getHttpMessage();
-        } catch (Exception e) {
-            // ZAP: Added error
-            log.error(e.getMessage(), e);
-            return null;
-        }
-        
-        return addPath(ref, msg);
-    }
-    
-    /**
-     * Add the HistoryReference with the corresponding HttpMessage into the SiteMap.
-     * This method saves the msg to be read from the reference table.  Use 
-     * this method if the HttpMessage is known.
-     * @param msg
-     * @return 
-     */
-    public synchronized SiteNode addPath(HistoryReference ref, HttpMessage msg) {
-        
-        URI uri = msg.getRequestHeader().getURI();
-        log.debug("addPath " + uri.toString());
-        
-        String scheme = null;
-        String host = null;
-        String path = null;
-        int port = 80;
-        SiteNode parent = (SiteNode) getRoot();
-        SiteNode leaf = null;
-        StringTokenizer tokenizer = null;
-        String folder = "";
-        
-        try {
-            
-            scheme = uri.getScheme();
-            host = scheme + "://" + uri.getHost();
-            port = uri.getPort();
-            if (port != -1) {
-                host = host + ":" + port;
-            }
-            
-            // add host
-            parent = findAndAddChild(parent, host, ref, msg);
-            path = uri.getPath();
-            
-            if (path == null) {
-                path = "";
-            }
-                        
-            tokenizer = new StringTokenizer(path, "/");
-            while (tokenizer.hasMoreTokens()) {
-                
-                folder = tokenizer.nextToken();
-                if (folder != null && !folder.equals("")) {
-                    if (tokenizer.countTokens() == 0) {
-                        // leaf - path name
-                        leaf = findAndAddLeaf(parent, folder, ref, msg);
-                        ref.setSiteNode(leaf);
-                    } else {
-                        parent = findAndAddChild(parent, folder, ref, msg);
-                    }
-                }
-            }
-            if (leaf == null) {
-            	// No leaf found, which means the parent was really the leaf
-            	// The parent will have been added with a 'blank' href, so replace it with the real one
-            	parent.setHistoryReference(ref);
-            	leaf = parent;
-            }
-            
-        } catch (Exception e) {
-            // ZAP: Added error
-            log.error("Exception adding " + uri.toString() + " " + e.getMessage(), e);
-        }
-        
-        if (hrefMap.get(ref.getHistoryId()) == null) {
-            hrefMap.put(ref.getHistoryId(), leaf);
-        }
-
-        return leaf;
-    }
-    
-    private SiteNode findAndAddChild(SiteNode parent, String nodeName, HistoryReference baseRef, HttpMessage baseMsg) throws URIException, HttpMalformedHeaderException, NullPointerException, SQLException {
-    	// ZAP: Added debug
-    	log.debug("findAndAddChild " + parent.getNodeName() + " / " + nodeName);    	
-        SiteNode result = findChild(parent, nodeName);
-        if (result == null) {
-        	SiteNode newNode =null;
-        	if(baseRef.getHistoryType() == 10){
-                newNode = new SiteNode(this, baseRef.getHistoryType(), nodeName, baseRef.getIconURL(), baseRef.getClearIfManual());
-        	} else {
-        		newNode = new SiteNode(this, baseRef.getHistoryType(), nodeName);
-        	}
-<<<<<<< HEAD
-=======
-            
->>>>>>> dabd39b3
-            int pos = parent.getChildCount();
-            for (int i=0; i< parent.getChildCount(); i++) {
-            	if (((SiteNode)parent.getChildAt(i)).isParentOf(nodeName)) {
-                    pos = i;
-                    break;
-                }
-            }
-            insertNodeInto(newNode, parent, pos);
-
-            result = newNode;
-            result.setHistoryReference(createReference(result, baseRef, baseMsg));
-
-            // Check if its in or out of scope - has to be done after the node is entered into the tree
-            newNode.setIncludedInScope(model.getSession().isIncludedInScope(newNode), true);
-            newNode.setExcludedFromScope(model.getSession().isExcludedFromScope(newNode), true);
-            hrefMap.put(result.getHistoryReference().getHistoryId(), result);
-            
-        }
-        // ZAP: Cope with getSiteNode() returning null
-        if (baseRef.getSiteNode() == null) {
-        	baseRef.setSiteNode(result);
-        }
-        return result;
-    }
-    
-    private SiteNode findChild(SiteNode parent, String nodeName) {
-    	// ZAP: Added debug
-    	log.debug("findChild " + parent.getNodeName() + " / " + nodeName);
-    	
-        for (int i=0; i<parent.getChildCount(); i++) {
-            SiteNode child = (SiteNode) parent.getChildAt(i);
-            if (child.getNodeName().equals(nodeName)) {
-                return child;
-            }
-        }
-        return null;
-    }
-    
-    private SiteNode findAndAddLeaf(SiteNode parent, String nodeName, HistoryReference ref, HttpMessage msg) {
-    	// ZAP: Added debug
-    	log.debug("findAndAddLeaf " + parent.getNodeName() + " / " + nodeName);    	
-
-        String leafName = getLeafName(nodeName, msg);
-        SiteNode node = findChild(parent, leafName);
-        if (node == null) {
-        	if(ref.getHistoryType() == 10){
-        		node = new SiteNode(this, ref.getHistoryType(), leafName, ref.getIconURL(), ref.getClearIfManual());
-        	} else {
-        		node = new SiteNode(this, ref.getHistoryType(), leafName);
-        	}
-            node.setHistoryReference(ref);
-            
-            hrefMap.put(ref.getHistoryId(), node);
-            
-            int pos = parent.getChildCount();
-            for (int i=0; i< parent.getChildCount(); i++) {
-            	if (((SiteNode)parent.getChildAt(i)).isParentOf(nodeName)) {
-                    pos = i;
-                    break;
-                }
-            }
-            // ZAP: cope with getSiteNode() returning null
-            if (ref.getSiteNode() == null) {
-            	ref.setSiteNode(node);
-            }
-
-            insertNodeInto(node, parent, pos);
-            
-            // Check if its in or out of scope - has to be done after the node is entered into the tree
-            node.setIncludedInScope(model.getSession().isIncludedInScope(node), true);
-            node.setExcludedFromScope(model.getSession().isExcludedFromScope(node), true);
-        } else {
-           
-            // do not replace if
-            // - use local copy (304). only use if 200
-
-            if (msg.getResponseHeader().getStatusCode() == HttpStatusCode.OK) {
-                // replace node HistoryReference to this new child if this is a spidered record.
-                node.setHistoryReference(ref);
-                ref.setSiteNode(node);
-            } else {
-                node.getPastHistoryReference().add(ref);
-                ref.setSiteNode(node);
-            }
-            hrefMap.put(ref.getHistoryId(), node);
-        }
-        return node;
-    }
-    
-    private String getLeafName(String nodeName, HttpMessage msg) {
-        // add \u007f to make GET/POST node appear at the end.
-        //String leafName = "\u007f" + msg.getRequestHeader().getMethod()+":"+nodeName;
-        String leafName = msg.getRequestHeader().getMethod()+":"+nodeName;
-        
-        String query = "";
-
-        try {
-            query = msg.getRequestHeader().getURI().getQuery();
-        } catch (URIException e) {
-            // ZAP: Added error
-            log.error(e.getMessage(), e);
-        }
-        if (query == null) {
-            query = "";
-        }
-        leafName = leafName + getQueryParamString(msg.getParamNameSet(query));
-        
-        // also handle POST method query in body
-        query = "";
-        if (msg.getRequestHeader().getMethod().equalsIgnoreCase(HttpRequestHeader.POST)) {
-        	String contentType = msg.getRequestHeader().getHeader(HttpHeader.CONTENT_TYPE);
-        	if (contentType != null && contentType.startsWith("multipart/form-data")) {
-        		leafName = leafName + "(multipart/form-data)";
-        	} else {
-        		query = msg.getRequestBody().toString();
-        		leafName = leafName + getQueryParamString(msg.getParamNameSet(query));
-        	}
-        }
-        
-        return leafName;
-        
-    }
-    
-    private String getLeafName(String nodeName, URI uri, String method) {
-        String leafName;
-        
-        if (method != null) {
-        	leafName = method + ":" + nodeName;
-        } else {
-        	leafName = nodeName;
-        }
-        
-        String query = "";
-
-        try {
-            query = uri.getQuery();
-        } catch (URIException e) {
-            // ZAP: Added error
-            log.error(e.getMessage(), e);
-        }
-        if (query == null) {
-            query = "";
-        }
-        leafName = leafName + getQueryParamString(getParamNameSet(query));
-        /*
-        // also handle POST method query in body
-        query = "";
-        if (msg.getRequestHeader().getMethod().equalsIgnoreCase(HttpRequestHeader.POST)) {
-            query = msg.getRequestBody().toString();
-            leafName = leafName + getQueryParamString(getParamNameSet(query));
-        }
-        */
-        return leafName;
-        
-    }
-    
-	private TreeSet<String> getParamNameSet(String params) {
-	    TreeSet<String> set = new TreeSet<String>();
-	    String[] keyValue = staticPatternParam.split(params);
-		String key = null;
-		int pos = 0;
-		for (int i=0; i<keyValue.length; i++) {
-			key = null;
-			pos = keyValue[i].indexOf('=');
-			try {
-				if (pos > 0) {
-					// param found
-					key = keyValue[i].substring(0,pos);
-
-					//!!! note: this means param not separated by & and = is not parsed
-				} else {
-					key = keyValue[i];
-				}
-				
-				if (key != null) {
-					set.add(key);
-				}
-			} catch (Exception e) {
-				// ZAP: log error
-				log.error(e.getMessage(), e);
-			}
-		}
-		
-		return set;
-	}
-
-    
-    private String getQueryParamString(SortedSet<String> querySet) {
-    	StringBuilder sb = new StringBuilder();
-        Iterator<String> iterator = querySet.iterator();
-        for (int i=0; iterator.hasNext(); i++) {
-            String name = iterator.next();
-            if (name == null) {
-                continue;
-            }
-            if (i > 0) {
-                sb.append(',');
-            }
-            if (name.length() > 40) {
-            	// Truncate
-            	name = name.substring(0, 40);
-            }
-            sb.append(name);
-        }
-
-        String result = "";
-        if (sb.length()>0) {
-        	result = sb.insert(0, '(').append(')').toString();
-        } 
-        
-        return result;
-    }
-    
-    private HistoryReference createReference(SiteNode node, HistoryReference baseRef, HttpMessage base) throws HttpMalformedHeaderException, SQLException, URIException, NullPointerException {
-        TreeNode[] path = node.getPath();
-        StringBuilder sb = new StringBuilder();
-        String nodeName;
-        for (int i=1; i<path.length; i++) {
-        	// ZAP Cope with error counts in the node names
-        	nodeName = ((SiteNode)path[i]).getNodeName();
-            sb.append(nodeName);
-            if (i<path.length-1) {
-                sb.append('/');
-            }
-        }
-        HttpMessage newMsg = base.cloneRequest();
-        
-        // ZAP: Prevents a possible URIException, because the passed string is not escaped.
-		URI uri = new URI(sb.toString(), false);
-        newMsg.getRequestHeader().setURI(uri);
-        newMsg.getRequestHeader().setMethod(HttpRequestHeader.GET);
-        newMsg.getRequestBody().setBody("");
-        newMsg.getRequestHeader().setContentLength(0);
-        
-		//HistoryReference historyRef = new HistoryReference(model.getSession(), baseRef.getHistoryType(), newMsg);
-		HistoryReference historyRef = new HistoryReference(model.getSession(), HistoryReference.TYPE_TEMPORARY, newMsg);
-		
-        return historyRef;
-    }
-
-    public SiteNode getSiteNode (int href) {
-    	return hrefMap.get(href);
-    }
-}
+/*
+ *
+ * Paros and its related class files.
+ * 
+ * Paros is an HTTP/HTTPS proxy for assessing web application security.
+ * Copyright (C) 2003-2004 Chinotec Technologies Company
+ * 
+ * This program is free software; you can redistribute it and/or
+ * modify it under the terms of the Clarified Artistic License
+ * as published by the Free Software Foundation.
+ * 
+ * This program is distributed in the hope that it will be useful,
+ * but WITHOUT ANY WARRANTY; without even the implied warranty of
+ * MERCHANTABILITY or FITNESS FOR A PARTICULAR PURPOSE.  See the
+ * Clarified Artistic License for more details.
+ * 
+ * You should have received a copy of the Clarified Artistic License
+ * along with this program; if not, write to the Free Software
+ * Foundation, Inc., 59 Temple Place - Suite 330, Boston, MA  02111-1307, USA.
+ */
+// ZAP: 2011/09/19 Handle multipart node name
+// ZAP: 2011/12/04 Support deleting alerts
+// ZAP: 2012/02/11 Re-ordered icons, added spider icon and notify via SiteMap
+// ZAP: 2012/03/03 Moved popups to stdmenus extension
+// ZAP: 2012/03/11 Issue 280: Escape URLs in sites tree
+// ZAP: 2012/03/15 Changed the methods getQueryParamString and createReference to 
+//      use the class StringBuilder instead of StringBuffer 
+// ZAP: 2012/07/03 Issue 320: AScan can miss subtrees if invoked via the API
+// ZAP: 2012/07/29 Issue 43: Added support for Scope
+
+package org.parosproxy.paros.model;
+
+import java.sql.SQLException;
+import java.util.HashMap;
+import java.util.Iterator;
+import java.util.Map;
+import java.util.SortedSet;
+import java.util.StringTokenizer;
+import java.util.TreeSet;
+import java.util.regex.Pattern;
+
+import javax.swing.tree.DefaultTreeModel;
+import javax.swing.tree.TreeNode;
+
+import org.apache.commons.httpclient.URI;
+import org.apache.commons.httpclient.URIException;
+import org.apache.log4j.Logger;
+import org.parosproxy.paros.Constant;
+import org.parosproxy.paros.network.HttpHeader;
+import org.parosproxy.paros.network.HttpMalformedHeaderException;
+import org.parosproxy.paros.network.HttpMessage;
+import org.parosproxy.paros.network.HttpRequestHeader;
+import org.parosproxy.paros.network.HttpStatusCode;
+
+public class SiteMap extends DefaultTreeModel {
+
+	private static final long serialVersionUID = 2311091007687218751L;
+	private static Pattern staticPatternParam = Pattern.compile("&", Pattern.CASE_INSENSITIVE);
+	
+	private static Map<Integer, SiteNode> hrefMap = new HashMap<Integer, SiteNode>();
+
+	private Model model = null;
+
+    // ZAP: Added log
+    private static Logger log = Logger.getLogger(SiteMap.class);
+    
+    public static SiteMap createTree(Model model) {
+        SiteNode root = new SiteNode(null, -1, Constant.messages.getString("tab.sites"));
+        hrefMap = new HashMap<Integer, SiteNode>();
+        return new SiteMap(root, model);        
+    }
+    
+    public SiteMap(SiteNode root, Model model) {        
+        super(root);
+        this.model = model;
+    }
+
+    /**
+     * Return the a HttpMessage of the same type under the tree path.
+     * @param msg
+     * @return	null = not found
+     */
+    public synchronized HttpMessage pollPath(HttpMessage msg) {
+        SiteNode resultNode = null;
+        URI uri = msg.getRequestHeader().getURI();
+        
+        String scheme = null;
+        String host = null;
+        String path = null;
+        int port = 80;
+        SiteNode parent = (SiteNode) getRoot();
+        StringTokenizer tokenizer = null;
+        String folder = "";
+        
+        try {
+            
+            scheme = uri.getScheme();
+            host = scheme + "://" + uri.getHost();
+            port = uri.getPort();
+            if (port != -1) {
+                host = host + ":" + port;
+            }
+            
+            // no host yet
+            parent = findChild(parent, host);
+            if (parent == null) {
+                return null;
+        	}
+            
+            path = uri.getPath();
+            if (path == null) {
+                path = "";
+            }
+                        
+            tokenizer = new StringTokenizer(path, "/");
+            while (tokenizer.hasMoreTokens()) {
+                
+                folder = tokenizer.nextToken();
+                if (folder != null && !folder.equals("")) {
+                    if (tokenizer.countTokens() == 0) {
+                        String leafName = getLeafName(folder, msg);
+                        resultNode = findChild(parent, leafName);
+                    } else {
+                        parent = findChild(parent, folder);
+                        if (parent == null)
+                            return null;
+                    }
+                    
+                }
+                
+            }
+        } catch (URIException e) {
+            // ZAP: Added error
+            log.error(e.getMessage(), e);
+        }
+        
+        if (resultNode == null) {
+            return null;
+        }
+        
+        HttpMessage nodeMsg = null;
+        try {
+            nodeMsg = resultNode.getHistoryReference().getHttpMessage();
+        } catch (Exception e) {
+            // ZAP: Added error
+            log.error(e.getMessage(), e);
+        }
+        return nodeMsg;
+    }
+    
+    public synchronized SiteNode findNode(HttpMessage msg) {
+    	if (msg == null || msg.getRequestHeader() == null) {
+    		return null;
+    	}
+        SiteNode resultNode = null;
+        URI uri = msg.getRequestHeader().getURI();
+        
+        String scheme = null;
+        String host = null;
+        String path = null;
+        int port = 80;
+        SiteNode parent = (SiteNode) getRoot();
+        StringTokenizer tokenizer = null;
+        String folder = "";
+        
+        try {
+            
+            scheme = uri.getScheme();
+            host = scheme + "://" + uri.getHost();
+            port = uri.getPort();
+            if (port != -1) {
+                host = host + ":" + port;
+            }
+            
+            // no host yet
+            parent = findChild(parent, host);
+            if (parent == null) {
+                return null;
+        	}
+            
+            path = uri.getPath();
+            if (path == null) {
+                path = "";
+            }
+                        
+            tokenizer = new StringTokenizer(path, "/");
+            while (tokenizer.hasMoreTokens()) {
+                
+                folder = tokenizer.nextToken();
+                if (folder != null && !folder.equals("")) {
+                    if (tokenizer.countTokens() == 0) {
+                        String leafName = getLeafName(folder, msg);
+                        resultNode = findChild(parent, leafName);
+                    } else {
+                        parent = findChild(parent, folder);
+                        if (parent == null)
+                            return null;
+                    }
+                    
+                }
+                
+            }
+        } catch (URIException e) {
+            log.error(e.getMessage(), e);
+        }
+        
+        return resultNode;
+    }
+
+    public synchronized SiteNode findNode(URI uri) {
+    	return this.findNode(uri, "GET");
+    }
+    
+    public synchronized SiteNode findNode(URI uri, String method) {
+        SiteNode resultNode = null;
+        
+        String scheme = null;
+        String host = null;
+        String path = null;
+        int port = 80;
+        StringTokenizer tokenizer = null;
+        String folder = "";
+        
+        try {
+            
+            scheme = uri.getScheme();
+            host = scheme + "://" + uri.getHost();
+            port = uri.getPort();
+            if (port != -1) {
+                host = host + ":" + port;
+            }
+            
+            // no host yet
+            resultNode = findChild((SiteNode) getRoot(), host);
+            if (resultNode == null) {
+                return null;
+        	}
+            
+            path = uri.getPath();
+            if (path == null) {
+                path = "";
+            }
+                        
+            tokenizer = new StringTokenizer(path, "/");
+            while (tokenizer.hasMoreTokens()) {
+                
+                folder = tokenizer.nextToken();
+                if (folder != null && !folder.equals("")) {
+                    if (tokenizer.countTokens() == 0) {
+                        String leafName = getLeafName(folder, uri, method);
+                        resultNode = findChild(resultNode, leafName);
+                    } else {
+                    	resultNode = findChild(resultNode, folder);
+                        if (resultNode == null) {
+                            return null;
+                        }
+                    }
+                    
+                }
+                
+            }
+        } catch (URIException e) {
+            log.error(e.getMessage(), e);
+        }
+        
+        return resultNode;
+    }
+
+    /**
+     * Add the HistoryReference into the SiteMap.
+     * This method will rely on reading message from the History table.
+     * @param ref
+     */
+    public synchronized SiteNode addPath(HistoryReference ref) {
+
+        HttpMessage msg = null;
+        try {
+            msg = ref.getHttpMessage();
+        } catch (Exception e) {
+            // ZAP: Added error
+            log.error(e.getMessage(), e);
+            return null;
+        }
+        
+        return addPath(ref, msg);
+    }
+    
+    /**
+     * Add the HistoryReference with the corresponding HttpMessage into the SiteMap.
+     * This method saves the msg to be read from the reference table.  Use 
+     * this method if the HttpMessage is known.
+     * @param msg
+     * @return 
+     */
+    public synchronized SiteNode addPath(HistoryReference ref, HttpMessage msg) {
+        
+        URI uri = msg.getRequestHeader().getURI();
+        log.debug("addPath " + uri.toString());
+        
+        String scheme = null;
+        String host = null;
+        String path = null;
+        int port = 80;
+        SiteNode parent = (SiteNode) getRoot();
+        SiteNode leaf = null;
+        StringTokenizer tokenizer = null;
+        String folder = "";
+        
+        try {
+            
+            scheme = uri.getScheme();
+            host = scheme + "://" + uri.getHost();
+            port = uri.getPort();
+            if (port != -1) {
+                host = host + ":" + port;
+            }
+            
+            // add host
+            parent = findAndAddChild(parent, host, ref, msg);
+            path = uri.getPath();
+            
+            if (path == null) {
+                path = "";
+            }
+                        
+            tokenizer = new StringTokenizer(path, "/");
+            while (tokenizer.hasMoreTokens()) {
+                
+                folder = tokenizer.nextToken();
+                if (folder != null && !folder.equals("")) {
+                    if (tokenizer.countTokens() == 0) {
+                        // leaf - path name
+                        leaf = findAndAddLeaf(parent, folder, ref, msg);
+                        ref.setSiteNode(leaf);
+                    } else {
+                        parent = findAndAddChild(parent, folder, ref, msg);
+                    }
+                }
+            }
+            if (leaf == null) {
+            	// No leaf found, which means the parent was really the leaf
+            	// The parent will have been added with a 'blank' href, so replace it with the real one
+            	parent.setHistoryReference(ref);
+            	leaf = parent;
+            }
+            
+        } catch (Exception e) {
+            // ZAP: Added error
+            log.error("Exception adding " + uri.toString() + " " + e.getMessage(), e);
+        }
+        
+        if (hrefMap.get(ref.getHistoryId()) == null) {
+            hrefMap.put(ref.getHistoryId(), leaf);
+        }
+
+        return leaf;
+    }
+    
+    private SiteNode findAndAddChild(SiteNode parent, String nodeName, HistoryReference baseRef, HttpMessage baseMsg) throws URIException, HttpMalformedHeaderException, NullPointerException, SQLException {
+    	// ZAP: Added debug
+    	log.debug("findAndAddChild " + parent.getNodeName() + " / " + nodeName);    	
+        SiteNode result = findChild(parent, nodeName);
+        if (result == null) {
+        	SiteNode newNode =null;
+        	if(baseRef.getHistoryType() == 10){
+                newNode = new SiteNode(this, baseRef.getHistoryType(), nodeName, baseRef.getIconURL(), baseRef.getClearIfManual());
+        	} else {
+        		newNode = new SiteNode(this, baseRef.getHistoryType(), nodeName);
+        	}
+            
+            int pos = parent.getChildCount();
+            for (int i=0; i< parent.getChildCount(); i++) {
+            	if (((SiteNode)parent.getChildAt(i)).isParentOf(nodeName)) {
+                    pos = i;
+                    break;
+                }
+            }
+            insertNodeInto(newNode, parent, pos);
+
+            result = newNode;
+            result.setHistoryReference(createReference(result, baseRef, baseMsg));
+
+            // Check if its in or out of scope - has to be done after the node is entered into the tree
+            newNode.setIncludedInScope(model.getSession().isIncludedInScope(newNode), true);
+            newNode.setExcludedFromScope(model.getSession().isExcludedFromScope(newNode), true);
+            hrefMap.put(result.getHistoryReference().getHistoryId(), result);
+            
+        }
+        // ZAP: Cope with getSiteNode() returning null
+        if (baseRef.getSiteNode() == null) {
+        	baseRef.setSiteNode(result);
+        }
+        return result;
+    }
+    
+    private SiteNode findChild(SiteNode parent, String nodeName) {
+    	// ZAP: Added debug
+    	log.debug("findChild " + parent.getNodeName() + " / " + nodeName);
+    	
+        for (int i=0; i<parent.getChildCount(); i++) {
+            SiteNode child = (SiteNode) parent.getChildAt(i);
+            if (child.getNodeName().equals(nodeName)) {
+                return child;
+            }
+        }
+        return null;
+    }
+    
+    private SiteNode findAndAddLeaf(SiteNode parent, String nodeName, HistoryReference ref, HttpMessage msg) {
+    	// ZAP: Added debug
+    	log.debug("findAndAddLeaf " + parent.getNodeName() + " / " + nodeName);    	
+
+        String leafName = getLeafName(nodeName, msg);
+        SiteNode node = findChild(parent, leafName);
+        if (node == null) {
+        	if(ref.getHistoryType() == 10){
+        		node = new SiteNode(this, ref.getHistoryType(), leafName, ref.getIconURL(), ref.getClearIfManual());
+        	} else {
+        		node = new SiteNode(this, ref.getHistoryType(), leafName);
+        	}
+            node.setHistoryReference(ref);
+            
+            hrefMap.put(ref.getHistoryId(), node);
+            
+            int pos = parent.getChildCount();
+            for (int i=0; i< parent.getChildCount(); i++) {
+            	if (((SiteNode)parent.getChildAt(i)).isParentOf(nodeName)) {
+                    pos = i;
+                    break;
+                }
+            }
+            // ZAP: cope with getSiteNode() returning null
+            if (ref.getSiteNode() == null) {
+            	ref.setSiteNode(node);
+            }
+
+            insertNodeInto(node, parent, pos);
+            
+            // Check if its in or out of scope - has to be done after the node is entered into the tree
+            node.setIncludedInScope(model.getSession().isIncludedInScope(node), true);
+            node.setExcludedFromScope(model.getSession().isExcludedFromScope(node), true);
+        } else {
+           
+            // do not replace if
+            // - use local copy (304). only use if 200
+
+            if (msg.getResponseHeader().getStatusCode() == HttpStatusCode.OK) {
+                // replace node HistoryReference to this new child if this is a spidered record.
+                node.setHistoryReference(ref);
+                ref.setSiteNode(node);
+            } else {
+                node.getPastHistoryReference().add(ref);
+                ref.setSiteNode(node);
+            }
+            hrefMap.put(ref.getHistoryId(), node);
+        }
+        return node;
+    }
+    
+    private String getLeafName(String nodeName, HttpMessage msg) {
+        // add \u007f to make GET/POST node appear at the end.
+        //String leafName = "\u007f" + msg.getRequestHeader().getMethod()+":"+nodeName;
+        String leafName = msg.getRequestHeader().getMethod()+":"+nodeName;
+        
+        String query = "";
+
+        try {
+            query = msg.getRequestHeader().getURI().getQuery();
+        } catch (URIException e) {
+            // ZAP: Added error
+            log.error(e.getMessage(), e);
+        }
+        if (query == null) {
+            query = "";
+        }
+        leafName = leafName + getQueryParamString(msg.getParamNameSet(query));
+        
+        // also handle POST method query in body
+        query = "";
+        if (msg.getRequestHeader().getMethod().equalsIgnoreCase(HttpRequestHeader.POST)) {
+        	String contentType = msg.getRequestHeader().getHeader(HttpHeader.CONTENT_TYPE);
+        	if (contentType != null && contentType.startsWith("multipart/form-data")) {
+        		leafName = leafName + "(multipart/form-data)";
+        	} else {
+        		query = msg.getRequestBody().toString();
+        		leafName = leafName + getQueryParamString(msg.getParamNameSet(query));
+        	}
+        }
+        
+        return leafName;
+        
+    }
+    
+    private String getLeafName(String nodeName, URI uri, String method) {
+        String leafName;
+        
+        if (method != null) {
+        	leafName = method + ":" + nodeName;
+        } else {
+        	leafName = nodeName;
+        }
+        
+        String query = "";
+
+        try {
+            query = uri.getQuery();
+        } catch (URIException e) {
+            // ZAP: Added error
+            log.error(e.getMessage(), e);
+        }
+        if (query == null) {
+            query = "";
+        }
+        leafName = leafName + getQueryParamString(getParamNameSet(query));
+        /*
+        // also handle POST method query in body
+        query = "";
+        if (msg.getRequestHeader().getMethod().equalsIgnoreCase(HttpRequestHeader.POST)) {
+            query = msg.getRequestBody().toString();
+            leafName = leafName + getQueryParamString(getParamNameSet(query));
+        }
+        */
+        return leafName;
+        
+    }
+    
+	private TreeSet<String> getParamNameSet(String params) {
+	    TreeSet<String> set = new TreeSet<String>();
+	    String[] keyValue = staticPatternParam.split(params);
+		String key = null;
+		int pos = 0;
+		for (int i=0; i<keyValue.length; i++) {
+			key = null;
+			pos = keyValue[i].indexOf('=');
+			try {
+				if (pos > 0) {
+					// param found
+					key = keyValue[i].substring(0,pos);
+
+					//!!! note: this means param not separated by & and = is not parsed
+				} else {
+					key = keyValue[i];
+				}
+				
+				if (key != null) {
+					set.add(key);
+				}
+			} catch (Exception e) {
+				// ZAP: log error
+				log.error(e.getMessage(), e);
+			}
+		}
+		
+		return set;
+	}
+
+    
+    private String getQueryParamString(SortedSet<String> querySet) {
+    	StringBuilder sb = new StringBuilder();
+        Iterator<String> iterator = querySet.iterator();
+        for (int i=0; iterator.hasNext(); i++) {
+            String name = iterator.next();
+            if (name == null) {
+                continue;
+            }
+            if (i > 0) {
+                sb.append(',');
+            }
+            if (name.length() > 40) {
+            	// Truncate
+            	name = name.substring(0, 40);
+            }
+            sb.append(name);
+        }
+
+        String result = "";
+        if (sb.length()>0) {
+        	result = sb.insert(0, '(').append(')').toString();
+        } 
+        
+        return result;
+    }
+    
+    private HistoryReference createReference(SiteNode node, HistoryReference baseRef, HttpMessage base) throws HttpMalformedHeaderException, SQLException, URIException, NullPointerException {
+        TreeNode[] path = node.getPath();
+        StringBuilder sb = new StringBuilder();
+        String nodeName;
+        for (int i=1; i<path.length; i++) {
+        	// ZAP Cope with error counts in the node names
+        	nodeName = ((SiteNode)path[i]).getNodeName();
+            sb.append(nodeName);
+            if (i<path.length-1) {
+                sb.append('/');
+            }
+        }
+        HttpMessage newMsg = base.cloneRequest();
+        
+        // ZAP: Prevents a possible URIException, because the passed string is not escaped.
+		URI uri = new URI(sb.toString(), false);
+        newMsg.getRequestHeader().setURI(uri);
+        newMsg.getRequestHeader().setMethod(HttpRequestHeader.GET);
+        newMsg.getRequestBody().setBody("");
+        newMsg.getRequestHeader().setContentLength(0);
+        
+		//HistoryReference historyRef = new HistoryReference(model.getSession(), baseRef.getHistoryType(), newMsg);
+		HistoryReference historyRef = new HistoryReference(model.getSession(), HistoryReference.TYPE_TEMPORARY, newMsg);
+		
+        return historyRef;
+    }
+
+    public SiteNode getSiteNode (int href) {
+    	return hrefMap.get(href);
+    }
+}